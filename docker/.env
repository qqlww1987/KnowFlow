# The type of doc engine to use.
# Available options:
# - `elasticsearch` (default)
# - `infinity` (https://github.com/infiniflow/infinity)
# - `opensearch` (https://github.com/opensearch-project/OpenSearch)
DOC_ENGINE=${DOC_ENGINE:-elasticsearch}

# ------------------------------
# docker env var for specifying vector db type at startup
# (based on the vector db type, the corresponding docker
# compose profile will be used)
# ------------------------------
COMPOSE_PROFILES=${DOC_ENGINE}

# The version of Elasticsearch.
STACK_VERSION=8.11.3

# The hostname where the Elasticsearch service is exposed
ES_HOST=es01

# The port used to expose the Elasticsearch service to the host machine,
# allowing EXTERNAL access to the service running inside the Docker container.
ES_PORT=1200

# The password for Elasticsearch.
ELASTIC_PASSWORD=infini_rag_flow

# the hostname where OpenSearch service is exposed, set it not the same as elasticsearch
OS_PORT=1201

# The hostname where the OpenSearch service is exposed
OS_HOST=opensearch01

# The password for OpenSearch.
# At least one uppercase letter, one lowercase letter, one digit, and one special character
OPENSEARCH_PASSWORD=infini_rag_flow_OS_01

# The port used to expose the Kibana service to the host machine,
# allowing EXTERNAL access to the service running inside the Docker container.
KIBANA_PORT=6601
KIBANA_USER=rag_flow
KIBANA_PASSWORD=infini_rag_flow

# The maximum amount of the memory, in bytes, that a specific Docker container can use while running.
# Update it according to the available memory in the host machine.
MEM_LIMIT=8073741824

# The hostname where the Infinity service is exposed
INFINITY_HOST=infinity

# Port to expose Infinity API to the host
INFINITY_THRIFT_PORT=23817
INFINITY_HTTP_PORT=23820
INFINITY_PSQL_PORT=5432

# The password for MySQL.
MYSQL_PASSWORD=infini_rag_flow
# The hostname where the MySQL service is exposed
MYSQL_HOST=mysql
# The database of the MySQL service to use
MYSQL_DBNAME=rag_flow
# The port used to expose the MySQL service to the host machine,
# allowing EXTERNAL access to the MySQL database running inside the Docker container.
MYSQL_PORT=5455
# The maximum size of communication packets sent to the MySQL server
MYSQL_MAX_PACKET=1073741824

# The hostname where the MinIO service is exposed
MINIO_HOST=minio
# The port used to expose the MinIO console interface to the host machine,
# allowing EXTERNAL access to the web-based console running inside the Docker container.
MINIO_CONSOLE_PORT=9001
# The port used to expose the MinIO API service to the host machine,
# allowing EXTERNAL access to the MinIO object storage service running inside the Docker container.
MINIO_PORT=9000
# The username for MinIO.
# When updated, you must revise the `minio.user` entry in service_conf.yaml accordingly.
MINIO_USER=rag_flow
# The password for MinIO.
# When updated, you must revise the `minio.password` entry in service_conf.yaml accordingly.
MINIO_PASSWORD=infini_rag_flow

# The hostname where the Redis service is exposed
REDIS_HOST=redis
# The port used to expose the Redis service to the host machine,
# allowing EXTERNAL access to the Redis service running inside the Docker container.
REDIS_PORT=6379
# The password for Redis.
REDIS_PASSWORD=infini_rag_flow

# The port used to expose RAGFlow's HTTP API service to the host machine,
# allowing EXTERNAL access to the service running inside the Docker container.
SVR_HTTP_PORT=9380

# The RAGFlow Docker image to download.
<<<<<<< HEAD
# Defaults to the v0.19.0-slim edition, which is the RAGFlow Docker image without embedding models.
RAGFLOW_IMAGE=zxwei/knowflow:v2.0.4
=======
# Defaults to the v0.20.1-slim edition, which is the RAGFlow Docker image without embedding models.
RAGFLOW_IMAGE=infiniflow/ragflow:v0.20.1-slim
>>>>>>> 9b026fc5
#
# To download the RAGFlow Docker image with embedding models, uncomment the following line instead:
# RAGFLOW_IMAGE=infiniflow/ragflow:v0.20.1
#
# The Docker image of the v0.20.1 edition includes built-in embedding models:
#   - BAAI/bge-large-zh-v1.5
#   - maidalun1020/bce-embedding-base_v1
#

# If you cannot download the RAGFlow Docker image:
#
# - For the `nightly-slim` edition, uncomment either of the following:
# RAGFLOW_IMAGE=swr.cn-north-4.myhuaweicloud.com/infiniflow/ragflow:nightly-slim
# RAGFLOW_IMAGE=registry.cn-hangzhou.aliyuncs.com/infiniflow/ragflow:nightly-slim
#
# - For the `nightly` edition, uncomment either of the following:
# RAGFLOW_IMAGE=swr.cn-north-4.myhuaweicloud.com/infiniflow/ragflow:nightly
# RAGFLOW_IMAGE=registry.cn-hangzhou.aliyuncs.com/infiniflow/ragflow:nightly

# The local time zone.
TIMEZONE='Asia/Shanghai'

# Uncomment the following line if you have limited access to huggingface.co:
# HF_ENDPOINT=https://hf-mirror.com

# Optimizations for MacOS
# Uncomment the following line if your operating system is MacOS:
# MACOS=1

# The maximum file size limit (in bytes) for each upload to your knowledge base or File Management.
# To change the 1GB file size limit, uncomment the line below and update as needed.
# MAX_CONTENT_LENGTH=1073741824
# After updating, ensure `client_max_body_size` in nginx/nginx.conf is updated accordingly.
# Note that neither `MAX_CONTENT_LENGTH` nor `client_max_body_size` sets the maximum size for files uploaded to an agent.
# See https://ragflow.io/docs/dev/begin_component for details.

# Controls how many documents are processed in a single batch.
# Defaults to 4 if DOC_BULK_SIZE is not explicitly set.
DOC_BULK_SIZE=${DOC_BULK_SIZE:-4}

# Defines the number of items to process per batch when generating embeddings.
# Defaults to 16 if EMBEDDING_BATCH_SIZE is not set in the environment.
EMBEDDING_BATCH_SIZE=${EMBEDDING_BATCH_SIZE:-16}

# Log level for the RAGFlow's own and imported packages.
# Available levels:
# - `DEBUG`
# - `INFO` (default)
# - `WARNING`
# - `ERROR`
# For example, the following line changes the log level of `ragflow.es_conn` to `DEBUG`:
# LOG_LEVELS=ragflow.es_conn=DEBUG

# aliyun OSS configuration
# STORAGE_IMPL=OSS
# ACCESS_KEY=xxx
# SECRET_KEY=eee
# ENDPOINT=http://oss-cn-hangzhou.aliyuncs.com
# REGION=cn-hangzhou
# BUCKET=ragflow65536

# A user registration switch:
# - Enable registration: 1
# - Disable registration: 0
REGISTER_ENABLED=1

# KnowFlow API URL for RBAC service integration
# This URL should point to the KnowFlow backend API endpoint
# Default is set for Docker container communication
KNOWFLOW_API_URL=http://knowflow-backend:5000

# Sandbox settings
# Important: To enable sandbox, you must re-declare the compose profiles. See hints at the end of file.
# Double check if you add `sandbox-executor-manager` to your `/etc/hosts`
# Pull the required base images before running:
#   docker pull infiniflow/sandbox-base-nodejs:latest
#   docker pull infiniflow/sandbox-base-python:latest
# Our default sandbox environments include:
#   - Node.js base image: includes axios
#   - Python base image: includes requests, numpy, and pandas
# Specify custom executor images below if you're using non-default environments.
# SANDBOX_ENABLED=1
# SANDBOX_HOST=sandbox-executor-manager
# SANDBOX_EXECUTOR_MANAGER_IMAGE=infiniflow/sandbox-executor-manager:latest
# SANDBOX_EXECUTOR_MANAGER_POOL_SIZE=3
# SANDBOX_BASE_PYTHON_IMAGE=infiniflow/sandbox-base-python:latest
# SANDBOX_BASE_NODEJS_IMAGE=infiniflow/sandbox-base-nodejs:latest
# SANDBOX_EXECUTOR_MANAGER_PORT=9385
# SANDBOX_ENABLE_SECCOMP=false
# SANDBOX_MAX_MEMORY=256m # b, k, m, g
# SANDBOX_TIMEOUT=10s # s, m, 1m30s

# Important: To enable sandbox, you must re-declare the compose profiles.
# 1. Comment out the COMPOSE_PROFILES line above.
# 2. Uncomment one of the following based on your chosen document engine:
#    - For Elasticsearch:
# COMPOSE_PROFILES=elasticsearch,sandbox
#    - For Infinity:
# COMPOSE_PROFILES=infinity,sandbox
#    - For OpenSearch:
# COMPOSE_PROFILES=opensearch,sandbox<|MERGE_RESOLUTION|>--- conflicted
+++ resolved
@@ -93,13 +93,8 @@
 SVR_HTTP_PORT=9380
 
 # The RAGFlow Docker image to download.
-<<<<<<< HEAD
 # Defaults to the v0.19.0-slim edition, which is the RAGFlow Docker image without embedding models.
 RAGFLOW_IMAGE=zxwei/knowflow:v2.0.4
-=======
-# Defaults to the v0.20.1-slim edition, which is the RAGFlow Docker image without embedding models.
-RAGFLOW_IMAGE=infiniflow/ragflow:v0.20.1-slim
->>>>>>> 9b026fc5
 #
 # To download the RAGFlow Docker image with embedding models, uncomment the following line instead:
 # RAGFLOW_IMAGE=infiniflow/ragflow:v0.20.1
