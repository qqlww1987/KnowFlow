include:
  - ./docker-compose-base.yml
# To ensure that the container processes the locally modified `service_conf.yaml.template` instead of the one included in its image, you need to mount the local `service_conf.yaml.template` to the container.
services:
  ragflow:
    depends_on:
      mysql:
        condition: service_healthy
    image: ${RAGFLOW_IMAGE}
    # Example configuration to set up an MCP server:
    # command:
    #   - --enable-mcpserver
    #   - --mcp-host=0.0.0.0
    #   - --mcp-port=9382
    #   - --mcp-base-url=http://127.0.0.1:9380
    #   - --mcp-script-path=/ragflow/mcp/server/server.py
    #   - --mcp-mode=self-host
    #   - --mcp-host-api-key=ragflow-xxxxxxxxxxxxxxxxxxxxxxxxxxxxxxxx
    # Optional transport flags for MCP (customize if needed).
    # Host mode need to combined with --no-transport-streamable-http-enabled flag, namely, host+streamable-http is not supported yet.
    # The following are enabled by default unless explicitly disabled with --no-<flag>.
    #   - --no-transport-sse-enabled # Disable legacy SSE endpoints (/sse and /messages/)
    #   - --no-transport-streamable-http-enabled #  Disable Streamable HTTP transport (/mcp endpoint)
    #   - --no-json-response # Disable JSON response mode in Streamable HTTP transport (instead of SSE over HTTP)
    container_name: ragflow-server
    ports:
      - ${SVR_HTTP_PORT}:9380
      - 80:80
      - 443:443
      - 5678:5678
      - 5679:5679
      - 9382:9382 # entry for MCP (host_port:docker_port). The docker_port must match the value you set for `mcp-port` above.
    volumes:
      - ./ragflow-logs:/ragflow/logs
      - ./nginx/ragflow.conf:/etc/nginx/conf.d/ragflow.conf
      - ./nginx/proxy.conf:/etc/nginx/proxy.conf
      - ./nginx/nginx.conf:/etc/nginx/nginx.conf
      - ../history_data_agent:/ragflow/history_data_agent
      - ./service_conf.yaml.template:/ragflow/conf/service_conf.yaml.template
      - ./entrypoint.sh:/ragflow/entrypoint.sh
    env_file: .env
    environment:
      - TZ=${TIMEZONE}
<<<<<<< HEAD
      - HF_ENDPOINT=${HF_ENDPOINT}
      - MACOS=${MACOS}
      - KNOWFLOW_API_URL=${KNOWFLOW_API_URL:-http://knowflow-backend:5000}
=======
      - HF_ENDPOINT=${HF_ENDPOINT-}
      - MACOS=${MACOS-}
>>>>>>> 9b026fc5
    networks:
      - ragflow
    restart: on-failure
    # https://docs.docker.com/engine/daemon/prometheus/#create-a-prometheus-configuration
    # If you use Docker Desktop, the --add-host flag is optional. This flag ensures that the host's internal IP is exposed to the Prometheus container.
    extra_hosts:
      - "host.docker.internal:host-gateway"
  # executor:
  #   depends_on:
  #     mysql:
  #       condition: service_healthy
  #   image: ${RAGFLOW_IMAGE}
  #   container_name: ragflow-executor
  #   volumes:
  #     - ./ragflow-logs:/ragflow/logs
  #     - ./nginx/ragflow.conf:/etc/nginx/conf.d/ragflow.conf
  #   env_file: .env
  #   environment:
  #     - TZ=${TIMEZONE}
  #     - HF_ENDPOINT=${HF_ENDPOINT}
  #     - MACOS=${MACOS}
  #   entrypoint: "/ragflow/entrypoint_task_executor.sh 1 3"
  #   networks:
  #     - ragflow
  #   restart: on-failure
  #   # https://docs.docker.com/engine/daemon/prometheus/#create-a-prometheus-configuration
  #   # If you're using Docker Desktop, the --add-host flag is optional. This flag makes sure that the host's internal IP gets exposed to the Prometheus container.
  #   extra_hosts:
  #     - "host.docker.internal:host-gateway"

  knowflow-backend:
    container_name: knowflow-backend
    image: zxwei/knowflow-server:v2.0.4
    build:
      context: ../knowflow
      dockerfile: Dockerfile
      target: backend
    ports:
      - "5000:5000"
    environment:
      - RAGFLOW_BASE_URL=${RAGFLOW_BASE_URL:-http://ragflow-server:9380}
      - DB_HOST=${DB_HOST:-mysql}
      - MYSQL_PORT=3306
      - MINIO_HOST=${MINIO_HOST:-minio}
      - MINIO_PORT=9000
      - ES_HOST=${ES_HOST:-es01}
      - ES_PORT=9200
      - REDIS_HOST=${REDIS_HOST:-redis}
      - REDIS_PORT=6379
      - CORS_ALLOWED_ORIGINS=http://knowflow-frontend,http://localhost:3000
      - GOTENBERG_URL=http://knowflow-gotenberg:3000
      - MANAGEMENT_ADMIN_USERNAME=${MANAGEMENT_ADMIN_USERNAME:-admin}
      - MANAGEMENT_ADMIN_PASSWORD=${MANAGEMENT_ADMIN_PASSWORD:-12345678}
      - MANAGEMENT_JWT_SECRET=${MANAGEMENT_JWT_SECRET:-12345678}
      - TZ=${TIMEZONE:-UTC}
    volumes:
      - ../knowflow/server/services/config:/app/services/config:ro
    extra_hosts:
      - "host.docker.internal:host-gateway"
    networks:
      - ragflow
    restart: on-failure
    depends_on:
      - knowflow-gotenberg

  knowflow-gotenberg:
    container_name: knowflow-gotenberg
    image: gotenberg/gotenberg:8
    ports:
      - "3000:3000"
    environment:
      - TZ=${TIMEZONE:-UTC}
    networks:
      - ragflow
    restart: on-failure<|MERGE_RESOLUTION|>--- conflicted
+++ resolved
@@ -41,14 +41,9 @@
     env_file: .env
     environment:
       - TZ=${TIMEZONE}
-<<<<<<< HEAD
       - HF_ENDPOINT=${HF_ENDPOINT}
       - MACOS=${MACOS}
       - KNOWFLOW_API_URL=${KNOWFLOW_API_URL:-http://knowflow-backend:5000}
-=======
-      - HF_ENDPOINT=${HF_ENDPOINT-}
-      - MACOS=${MACOS-}
->>>>>>> 9b026fc5
     networks:
       - ragflow
     restart: on-failure
